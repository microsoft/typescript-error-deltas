import ge = require("./getErrors");
import pu = require("./packageUtils");
import git = require("./gitUtils");
import type { GitResult, UserResult } from "./gitUtils";
import ip = require("./installPackages");
import ur = require("./userRepos");
import cp = require("child_process");
import fs = require("fs");
import path = require("path");

interface Params {
    /** True to post the result to Github, false to print to console.  */
    postResult: boolean;
    /** Store test repos on a tmpfs */
    tmpfs: boolean;
    /**
     * Number of repos to test, undefined for the default.
     * Git repos are chosen from Typescript-language repos based on number of stars; default is 100.
     * User repos start at the top of the list; default is all of them.
     */
    repoCount?: number | undefined;
    /**
     * The index to start counting repositories; defaults to `0`.
     * If `repoStartIndex` is 100 and `repoCount` is 100, the 100th to the 199th repos will be tested.
     */
    repoStartIndex?: number | undefined;
}
export interface GitParams extends Params {
    testType: 'git';
    oldTscVersion: string;
    newTscVersion: string;
}
export interface UserParams extends Params {
    testType: 'user';
    oldTypescriptRepoUrl: string;
    oldHeadRef: string;
    sourceIssue: number;
    requestingUser: string;
    statusComment: number;
    topRepos: boolean;
}

const skipRepos = [
    "https://github.com/storybookjs/storybook", // Too big to fit on VM
<<<<<<< HEAD
    "https://github.com/microsoft/frontend-bootcamp", // Can't be built twice in a row,
=======
    "https://github.com/microsoft/frontend-bootcamp", // Can't be built twice in a row
>>>>>>> 18056029
    "https://github.com/BabylonJS/Babylon.js", // Runs out of space during compile
];
const processCwd = process.cwd();
const processPid = process.pid;
const executionTimeout = 10 * 60 * 1000;
export async function innerloop(params: GitParams | UserParams, topGithubRepos: boolean, downloadDir: string, userTestDir: string, repo: git.Repo, oldTscPath: string, newTscPath: string, outputs: string[]) {
    const { testType } = params
    if (params.tmpfs)
        await execAsync(processCwd, "sudo mount -t tmpfs -o size=4g tmpfs " + downloadDir);

    try {
        if (repo.url) {
            try {
                console.log("Cloning if absent");
                await git.cloneRepoIfNecessary(downloadDir, repo);
            }
            catch (err) {
                reportError(err, "Error cloning " + repo.url);
                return;
            }
        }
        else {
            await ur.copyUserRepo(downloadDir, userTestDir, repo);
        }

        const repoDir = path.join(downloadDir, repo.name);

        try {
            console.log("Installing packages if absent");
            await withTimeout(executionTimeout, installPackages(repoDir, /*recursiveSearch*/ topGithubRepos, repo.types));
        }
        catch (err) {
            reportError(err, "Error installing packages for " + repo.name);
            await reportResourceUsage(downloadDir);
            return;
        }

        try {
            console.log(`Building with ${oldTscPath} (old)`);
            const oldErrors = await buildAndGetErrors(repoDir, oldTscPath, /*skipLibCheck*/ true, topGithubRepos, params.postResult);

            if (oldErrors.hasConfigFailure) {
                console.log("Unable to build project graph");
                console.log(`Skipping build with ${newTscPath} (new)`);
                return;
            }

            const numProjects = oldErrors.projectErrors.length;

            let numFailed = 0;
            for (const oldProjectErrors of oldErrors.projectErrors) {
                if (oldProjectErrors.hasBuildFailure || oldProjectErrors.errors.length) {
                    numFailed++;
                }
            }

            // User tests ignores build failures.
            if (testType === "git" && numFailed === numProjects) {
                console.log(`Skipping build with ${newTscPath} (new)`);
                return;
            }

            let sawNewRepoErrors = false;
            const owner = repo.owner ? `${repo.owner}/` : "";
            const url = repo.url ? `(${repo.url})` : "";

            let repoSummary = `# [${owner}${repo.name}]${url}\n`;

            if (numFailed > 0) {
                const oldFailuresMessage = `${numFailed} of ${numProjects} projects failed to build with the old tsc`;
                console.log(oldFailuresMessage);
                repoSummary += `**${oldFailuresMessage}**\n`;
            }

            console.log(`Building with ${newTscPath} (new)`);
            const newErrors = await buildAndGetErrors(repoDir, newTscPath, /*skipLibCheck*/ true, topGithubRepos, params.postResult);

            if (newErrors.hasConfigFailure) {
                console.log("Unable to build project graph");

                repoSummary += ":exclamation::exclamation: **Unable to build the project graph with the new tsc** :exclamation::exclamation:\n";

                outputs.push(repoSummary)
                return true;
            }

            console.log("Comparing errors");
            for (const oldProjectErrors of oldErrors.projectErrors) {
                // To keep things simple, we'll focus on projects that used to build cleanly
                if (testType === "git" && (oldProjectErrors.hasBuildFailure || oldProjectErrors.errors.length)) {
                    continue;
                }

                // TS 5055 generally indicates that the project can't be built twice in a row without cleaning in between.
                // Filter out errors reported already on "old".
                const newProjectErrors = newErrors.projectErrors.find(pe => pe.projectUrl == oldProjectErrors.projectUrl)?.errors?.filter(e => e.code !== 5055)
                    .filter(ne => !oldProjectErrors.errors.find(oe => ge.errorEquals(oe, ne)));
                if (!newProjectErrors?.length) {
                    continue;
                }

                sawNewRepoErrors = true;

                const errorMessageMap = new Map<string, ge.Error[]>();
                const errorMessages: string[] = [];

                console.log(`New errors for ${oldProjectErrors.isComposite ? "composite" : "non-composite"} project ${oldProjectErrors.projectUrl}`);
                for (const newError of newProjectErrors) {
                    const newErrorText = newError.text;

                    console.log(`\tTS${newError.code} at ${newError.fileUrl ?? "project scope"}${oldProjectErrors.isComposite ? ` in ${newError.projectUrl}` : ``}`);
                    console.log(`\t\t${newErrorText}`);

                    if (!errorMessageMap.has(newErrorText)) {
                        errorMessageMap.set(newErrorText, []);
                        errorMessages.push(newErrorText);
                    }

                    errorMessageMap.get(newErrorText)!.push(newError);
                }

                repoSummary += `### ${makeMarkdownLink(oldProjectErrors.projectUrl)}\n`
                for (const errorMessage of errorMessages) {
                    repoSummary += ` - \`${errorMessage}\`\n`;

                    for (const error of errorMessageMap.get(errorMessage)!) {
                        repoSummary += `   - ${error.fileUrl ? makeMarkdownLink(error.fileUrl) : "Project Scope"}${oldProjectErrors.isComposite ? ` in ${makeMarkdownLink(error.projectUrl)}` : ``}\n`;
                    }
                }
            }

            if (sawNewRepoErrors) {
                // sawNewErrors = true;
                // summary += repoSummary;
                outputs.push(repoSummary)
                return true;
            }
        }
        catch (err) {
            reportError(err, "Error building " + repo.url ?? repo.name);
            return;
        }

        console.log("Done " + repo.url ?? repo.name);
    }
    finally {
        // Throw away the repo so we don't run out of space
        // Note that we specifically don't recover and attempt another repo if this fails
        console.log("Cleaning up repo");
        if (params.tmpfs) {
            await execAsync(processCwd, "sudo umount " + downloadDir);
            await reportResourceUsage(downloadDir);
        }
    }
}

export async function mainAsync(params: GitParams | UserParams): Promise<GitResult | UserResult | undefined> {
    const { testType } = params;

    const downloadDir = params.tmpfs ? "/mnt/ts_downloads" : "./ts_downloads";
    // TODO: check first whether the directory exists and skip downloading if possible
    // TODO: Seems like this should come after the typescript download
    if (params.tmpfs)
        await execAsync(processCwd, "sudo mkdir " + downloadDir);
    else
        await execAsync(processCwd, "mkdir " + downloadDir);

    // TODO: Only download if the commit has changed (need to map refs to commits and then download to typescript-COMMIT instead)
    const { oldTscPath, oldTscResolvedVersion, newTscPath, newTscResolvedVersion } = await downloadTypeScriptAsync(processCwd, params);

    // Get the name of the typescript folder.
    const oldTscDirPath = path.resolve(oldTscPath, "../../");
    const newTscDirPath = path.resolve(newTscPath, "../../");

    console.log("Old version = " + oldTscResolvedVersion);
    console.log("New version = " + newTscResolvedVersion);

    const userTestDir = path.join(processCwd, "userTests");

    const topGithubRepos = testType === "git" || params.topRepos;
    const repos = topGithubRepos ? await git.getPopularTypeScriptRepos(params.repoCount, params.repoStartIndex)
        : testType === "user" ? ur.getUserTestsRepos(userTestDir)
        : undefined;

    if (!repos) {
        throw new Error(`Parameter <test_type> with value ${testType} is not existent.`);
    }

    const outputs: string[] = [];
    // let summary = "";
    let sawNewErrors: true | undefined = undefined;

    let i = 0;
    const startIndex = params.repoStartIndex ?? 0;
    const maxCount = Math.min(typeof params.repoCount === 'number' ? params.repoCount : Infinity, repos.length) + startIndex;

    for (const repo of repos) {
        if (repo.url && skipRepos.includes(repo.url)) continue;
        i++;
        if (i > maxCount) break;
        console.log(`Starting #${i + startIndex} / ${maxCount}: ${repo.url ?? repo.name}`);
        if (await innerloop(params, topGithubRepos, downloadDir, userTestDir, repo, oldTscPath, newTscPath, outputs)) {
            sawNewErrors = true;
        }
    }
    const summary = outputs.join("")

    if (params.tmpfs) {
        await execAsync(processCwd, "sudo rm -rf " + downloadDir);
        await execAsync(processCwd, "sudo rm -rf " + oldTscDirPath);
        await execAsync(processCwd, "sudo rm -rf " + newTscDirPath);
    }
    else {
        await execAsync(processCwd, "rm -rf " + downloadDir);
        await execAsync(processCwd, "rm -rf " + oldTscDirPath);
        await execAsync(processCwd, "rm -rf " + newTscDirPath);
    }

    if (testType === "git") {
        const title = `[NewErrors] ${newTscResolvedVersion} vs ${oldTscResolvedVersion}`;
        const body = `The following errors were reported by ${newTscResolvedVersion}, but not by ${oldTscResolvedVersion}
[Pipeline that generated this bug](https://typescript.visualstudio.com/TypeScript/_build?definitionId=48)
[File that generated the pipeline](https://github.com/microsoft/typescript-error-deltas/blob/main/azure-pipelines-gitTests.yml)

${summary}`;
        return git.createIssue(params.postResult, title, body, !!sawNewErrors);
    }
    else if (testType === "user") {
        const body = summary
            ? `@${params.requestingUser}\nThe results of the user tests run you requested are in!\n<details><summary> Here they are:</summary><p>\n<b>Comparison Report - ${oldTscResolvedVersion}..${newTscResolvedVersion}</b>\n\n${summary}</p></details>`
            : `@${params.requestingUser}\nGreat news! no new errors were found between ${oldTscResolvedVersion}..${newTscResolvedVersion}`;
        return git.createComment(params.sourceIssue, params.statusComment, params.postResult, body);
    }
    else {
        throw new Error(`testType "${(params as any).testType}" is not a recognised test type.`);
    }
}

async function buildAndGetErrors(repoDir: string, tscPath: string, skipLibCheck: boolean, topGithubRepos: boolean, realTimeout: boolean): Promise<ge.RepoErrors> {
    if (realTimeout) {
        const p = new Promise<ge.RepoErrors>((resolve, reject) => {
            const p = cp.fork(path.join(__dirname, "run-build.js"));
            p.on('message', (m: 'ready' | ge.RepoErrors) =>
                m === 'ready'
                    ? p.send({ repoDir, tscPath, topGithubRepos, skipLibCheck })
                    : resolve(m));
            p.on('exit', reject);
        });
        return withTimeout(executionTimeout, p);
    }
    else {
        return ge.buildAndGetErrors(repoDir, tscPath, topGithubRepos, skipLibCheck)
    }
}

async function installPackages(repoDir: string, recursiveSearch: boolean, types?: string[]) {
    const commands = await ip.restorePackages(repoDir, /*ignoreScripts*/ true, recursiveSearch, /*lernaPackages*/ undefined, types);
    let usedYarn = false;
    for (const { directory: packageRoot, tool, arguments: args } of commands) {
        await new Promise<void>((resolve, reject) => {
            usedYarn = usedYarn || tool === ip.InstallTool.Yarn;
            cp.execFile(tool, args, { cwd: packageRoot }, err => err ? reject(err) : resolve());
        });
    }
    if (usedYarn) {
        await execAsync(repoDir, "yarn cache clean --all");
    }
}

function withTimeout<T>(ms: number, promise: Promise<T>): Promise<T> {
    let timeout: NodeJS.Timeout | undefined;
    return Promise.race([
        promise.finally(() => timeout && clearTimeout(timeout)),
        new Promise<T>((_resolve, reject) =>
            timeout = setTimeout(async () => {
                await execAsync(processCwd, `./kill-children-of ${processPid} node`);
                return reject(new Error(`Timed out after ${ms} ms`));
            }, ms)),
    ]);
}

async function reportResourceUsage(downloadDir: string) {
    try {
        console.log("Memory");
        await execAsync(processCwd, "free -h");
        console.log("Disk");
        await execAsync(processCwd, "df -h");
        await execAsync(processCwd, "df -i");
        console.log("Download Directory");
        await execAsync(processCwd, "ls -lh " + downloadDir);
        console.log("Home Directory");
        await execAsync(processCwd, "du -csh ~/.[^.]*");
        await execAsync(processCwd, "du -csh ~/.cache/*");
    }
    catch { } // noop
}

export function reportError(err: any, message: string) {
    console.log(`${message}:`);
    console.log(reduceSpew(err.message ?? "No message").replace(/(^|\n)/g, "$1> "));
    console.log(reduceSpew(err.stack ?? "Unknown Stack").replace(/(^|\n)/g, "$1> "));
}

async function execAsync(cwd: string, command: string): Promise<string> {
    return new Promise((resolve, reject) => {
        console.log(`${cwd}> ${command}`);
        cp.exec(command, { cwd }, (err, stdout, stderr) => {
            if (stdout?.length) {
                console.log(stdout);
            }
            if (stderr?.length) {
                console.log(stderr); // To stdout to maintain order
            }

            if (err) {
                return reject(err);
            }
            return resolve(stdout);
        });
    });
}

function reduceSpew(message: string): string {
    // Since this is only a warning, it tends to be reported many (i.e. thousands of) times
    const problemString = "npm WARN tar ENOSPC: no space left on device, write\n";
    const index = message.indexOf(problemString);
    if (index < 0) return message;

    return message.substring(0, index) + problemString + replaceAll(message.substring(index), problemString, "");
}

function replaceAll(message: string, oldStr: string, newStr: string) {
    let result = "";
    let index = 0;
    while (true) {
        const newIndex = message.indexOf(oldStr, index);
        if (newIndex < 0) {
            return index === 0
                ? message
                : result + message.substring(index);
        }

        result += message.substring(index, newIndex);
        result += newStr;

        index = newIndex + oldStr.length;
    }
}

function makeMarkdownLink(url: string) {
    const match = /\/blob\/[a-f0-9]+\/(.+)$/.exec(url);
    return !match
        ? url
        : `[${match[1]}](${url})`;
}

async function downloadTypeScriptAsync(cwd: string, params: GitParams | UserParams): Promise<{ oldTscPath: string, oldTscResolvedVersion: string, newTscPath: string, newTscResolvedVersion: string }> {
    if (params.testType === 'user') {
        const { tscPath: oldTscPath, resolvedVersion: oldTscResolvedVersion } = await downloadTypescriptRepoAsync(cwd, params.oldTypescriptRepoUrl, params.oldHeadRef);
        // We need to handle the ref/pull/*/merge differently as it is not a branch and cannot be pulled during clone.
        const { tscPath: newTscPath, resolvedVersion: newTscResolvedVersion } = await downloadTypescriptSourceIssueAsync(cwd, params.oldTypescriptRepoUrl, params.sourceIssue);

        return {
            oldTscPath,
            oldTscResolvedVersion,
            newTscPath,
            newTscResolvedVersion
        };
    }
    else if (params.testType === 'git') {
        const { tscPath: oldTscPath, resolvedVersion: oldTscResolvedVersion } = await downloadTypeScriptNpmAsync(cwd, params.oldTscVersion);
        const { tscPath: newTscPath, resolvedVersion: newTscResolvedVersion } = await downloadTypeScriptNpmAsync(cwd, params.newTscVersion);

        return {
            oldTscPath,
            oldTscResolvedVersion,
            newTscPath,
            newTscResolvedVersion
        };
    }
    else {
        throw new Error('Invalid parameters');
    }
}

export async function downloadTypescriptRepoAsync(cwd: string, repoUrl: string, headRef: string): Promise<{ tscPath: string, resolvedVersion: string }> {
    const repoName = `typescript-${headRef}`;
    await git.cloneRepoIfNecessary(cwd, { name: repoName, url: repoUrl, branch: headRef });

    const repoPath = path.join(cwd, repoName);

    return {
        tscPath: await buildTsc(repoPath),
        resolvedVersion: headRef
    };
}

async function downloadTypescriptSourceIssueAsync(cwd: string, repoUrl: string, sourceIssue: number): Promise<{ tscPath: string, resolvedVersion: string }> {
    const repoName = `typescript-${sourceIssue}`;
    await git.cloneRepoIfNecessary(cwd, { name: repoName, url: repoUrl });

    const repoPath = path.join(cwd, repoName);
    const headRef = `refs/pull/${sourceIssue}/merge`;

    await git.checkout(repoPath, headRef);

    return {
        tscPath: await buildTsc(repoPath),
        resolvedVersion: headRef
    };
}

async function buildTsc(repoPath: string) {
    await execAsync(repoPath, "npm ci");
    await execAsync(repoPath, "npm run build:compiler");
    await execAsync(repoPath, "npm install -g gulp-cli");
    await execAsync(repoPath, "gulp configure-insiders");
    await execAsync(repoPath, "gulp LKG");
    return path.join(repoPath, "built", "local", "tsc.js");
}

async function downloadTypeScriptNpmAsync(cwd: string, version: string): Promise<{ tscPath: string, resolvedVersion: string }> {
    const tarName = (await execAsync(cwd, `npm pack typescript@${version} --quiet`)).trim();

    const tarMatch = /^(typescript-(.+))\..+$/.exec(tarName);
    if (!tarMatch) {
        throw new Error("Unexpected tarball name format: " + tarName);
    }

    const resolvedVersion = tarMatch[2];
    const dirName = tarMatch[1];
    const dirPath = path.join(processCwd, dirName);

    await execAsync(cwd, `tar xf ${tarName} && rm ${tarName}`);
    await fs.promises.rename(path.join(processCwd, "package"), dirPath);

    const tscPath = path.join(dirPath, "lib", "tsc.js");
    if (!await pu.exists(tscPath)) {
        throw new Error("Cannot find file " + tscPath);
    }

    return { tscPath, resolvedVersion };
}<|MERGE_RESOLUTION|>--- conflicted
+++ resolved
@@ -42,11 +42,7 @@
 
 const skipRepos = [
     "https://github.com/storybookjs/storybook", // Too big to fit on VM
-<<<<<<< HEAD
-    "https://github.com/microsoft/frontend-bootcamp", // Can't be built twice in a row,
-=======
     "https://github.com/microsoft/frontend-bootcamp", // Can't be built twice in a row
->>>>>>> 18056029
     "https://github.com/BabylonJS/Babylon.js", // Runs out of space during compile
 ];
 const processCwd = process.cwd();
